--- conflicted
+++ resolved
@@ -5,11 +5,8 @@
 import heapq, operator, itertools, re as pyre, functools
 from collections import deque, defaultdict
 from typing import Callable, Dict, Any
-<<<<<<< HEAD
 import subprocess
-=======
 from pyfoma.flag import FlagStringFilter, FlagOp
->>>>>>> b0ace339
 
 def re(*args, **kwargs):
     return FST.re(*args, **kwargs)
@@ -369,27 +366,15 @@
 
         return newfst, q1q2
 
-<<<<<<< HEAD
-    def generate(self: 'FST', word, weights=False, tokenize_outputs=False):
-        """Pass word through FST and return generator that yields all outputs."""
-        yield from self.apply(word, inverse=False, weights=weights, tokenize_outputs=tokenize_outputs)
-
-    def analyze(self: 'FST', word, weights=False, tokenize_outputs=False):
-        """Pass word through FST and return generator that yields all inputs."""
-        yield from self.apply(word, inverse=True, weights=weights, tokenize_outputs=tokenize_outputs)
-
-    def apply(self: 'FST', word, inverse=False, weights=False, tokenize_outputs=False):
-=======
-    def generate(self: 'FST', word, weights=False, obey_flags=False):
+    def generate(self: 'FST', word, weights=False, tokenize_outputs=False, obey_flags=False):
         """Pass word through FST and return generator that yields all outputs."""
         yield from self.apply(word, inverse=False, weights=weights, obey_flags=obey_flags)
 
-    def analyze(self: 'FST', word, weights=False, obey_flags=False):
+    def analyze(self: 'FST', word, weights=False, tokenize_outputs=False, obey_flags=False):
         """Pass word through FST and return generator that yields all inputs."""
         yield from self.apply(word, inverse=True, weights=weights, obey_flags=obey_flags)
 
-    def apply(self: 'FST', word, inverse=False, weights=False, obey_flags=True):
->>>>>>> b0ace339
+    def apply(self: 'FST', word, inverse=False, weights=False, tokenize_outputs=False, obey_flags=True):
         """Pass word through FST and return generator that yields outputs.
            if inverse == True, map from range to domain.
            weights is by default False. To see the cost, set weights to True.
@@ -405,12 +390,10 @@
         
         while Q:
             cost, negpos, _, output, state = heapq.heappop(Q)
-<<<<<<< HEAD
             if state == None and -negpos == len(w):
                 yield_output = ''.join(output) if not tokenize_outputs else output
-=======
+
             if state == None and -negpos == len(w) and (not obey_flags or flag_filter(output)):
->>>>>>> b0ace339
                 if weights == False:
                     yield yield_output
                 else:
